namespace Nerdbank.GitVersioning.Tool
{
    using System;
    using System.Collections.Generic;
    using System.CommandLine;
    using System.CommandLine.Builder;
    using System.CommandLine.Invocation;
    using System.CommandLine.Parsing;
    using System.IO;
    using System.Linq;
    using System.Reflection;
    using System.Threading;
    using System.Threading.Tasks;
    using Microsoft.Build.Construction;
    using Nerdbank.GitVersioning.Commands;
    using Nerdbank.GitVersioning.LibGit2;
    using Newtonsoft.Json;
    using NuGet.Common;
    using NuGet.Configuration;
    using NuGet.PackageManagement;
    using NuGet.Protocol;
    using NuGet.Protocol.Core.Types;
    using NuGet.Resolver;
    using Validation;

    internal class Program
    {
        private const string DefaultVersionSpec = "1.0-beta";

        private const string DefaultOutputFormat = "text";

        private const string DefaultRef = "HEAD";

        private const string PackageId = "Nerdbank.GitVersioning";

        private const BindingFlags CaseInsensitiveFlags = BindingFlags.Instance | BindingFlags.Static | BindingFlags.Public | BindingFlags.IgnoreCase;

        private enum ExitCodes
        {
            OK,
            NoGitRepo,
            InvalidVersionSpec,
            BadCloudVariable,
            DuplicateCloudVariable,
            NoCloudBuildEnvDetected,
            UnsupportedFormat,
            NoMatchingVersion,
            BadGitRef,
            NoVersionJsonFound,
            TagConflict,
            NoCloudBuildProviderMatch,
            BadVariable,
            UncommittedChanges,
            InvalidBranchNameSetting,
            BranchAlreadyExists,
            UserNotConfigured,
            DetachedHead,
            InvalidVersionIncrementSetting,
            InvalidParameters,
            InvalidVersionIncrement,
            InvalidNuGetPackageSource,
            PackageIdNotFound,
            ShallowClone,
            InternalError,
        }

        private static readonly string[] SupportedFormats = new[] { "text", "json" };
        private static ExitCodes exitCode;

        private static bool AlwaysUseLibGit2 => string.Equals(Environment.GetEnvironmentVariable("NBGV_GitEngine"), "LibGit2", StringComparison.Ordinal);

        public static int Main(string[] args)
        {
            string thisAssemblyPath = new Uri(typeof(Program).GetTypeInfo().Assembly.CodeBase).LocalPath;

            Assembly inContextAssembly = GitLoaderContext.Instance.LoadFromAssemblyPath(thisAssemblyPath);
            Type innerProgramType = inContextAssembly.GetType(typeof(Program).FullName);
            object innerProgram = Activator.CreateInstance(innerProgramType);

            var mainInnerMethod = innerProgramType.GetMethod(nameof(MainInner), BindingFlags.Static | BindingFlags.NonPublic);
            int result = (int)mainInnerMethod.Invoke(null, new object[] { args });
            return result;
        }

        private static Parser BuildCommandLine()
        {
            var install = new Command("install", "Prepares a project to have version stamps applied using Nerdbank.GitVersioning.")
            {
                new Option<string>(new[] { "--path", "-p" }, "The path to the directory that should contain the version.json file. The default is the root of the git repo.").LegalFilePathsOnly(),
                new Option<string>(new[] { "--version", "-v" }, () => DefaultVersionSpec, $"The initial version to set."),
                new Option<string[]>(new[] { "--source", "-s" }, $"The URI(s) of the NuGet package source(s) used to determine the latest stable version of the {PackageId} package. This setting overrides all of the sources specified in the NuGet.Config files.")
                {
                    Argument = new Argument<string[]>(() => Array.Empty<string>())
                    {
                        Arity = ArgumentArity.OneOrMore,
                    },
                },
            };

            install.Handler = CommandHandler.Create<string, string, IReadOnlyList<string>>(OnInstallCommand);

            var getVersion = new Command("get-version", "Gets the version information for a project.")
            {
                new Option<string>(new[] { "--project", "-p" }, "The path to the project or project directory. The default is the current directory.").LegalFilePathsOnly(),
                new Option<string[]>("--metadata", "Adds an identifier to the build metadata part of a semantic version.")
                {
                    Argument = new Argument<string[]>(() => Array.Empty<string>())
                    {
                        Arity = ArgumentArity.OneOrMore,
                    },
                },
                new Option<string>(new[] { "--format", "-f" }, $"The format to write the version information. Allowed values are: {string.Join(", ", SupportedFormats)}. The default is {DefaultOutputFormat}.").FromAmong(SupportedFormats),
                new Option<string>(new[] { "--variable", "-v" }, "The name of just one version property to print to stdout. When specified, the output is always in raw text. Useful in scripts."),
                new Argument<string>("commit-ish", () => DefaultRef, $"The commit/ref to get the version information for.")
                {
                    Arity = ArgumentArity.ZeroOrOne,
                },
            };

            getVersion.Handler = CommandHandler.Create<string, IReadOnlyList<string>, string, string, string>(OnGetVersionCommand);

            var setVersion = new Command("set-version", "Updates the version stamp that is applied to a project.")
            {
                new Option<string>(new[] { "--project", "-p" }, "The path to the project or project directory. The default is the root directory of the repo that spans the current directory, or an existing version.json file, if applicable.").LegalFilePathsOnly(),
                new Argument<string>("version", "The version to set."),
            };

            setVersion.Handler = CommandHandler.Create<string, string>(OnSetVersionCommand);

            var tag = new Command("tag", "Creates a git tag to mark a version.")
            {
                new Option<string>(new[] { "--project", "-p" }, "The path to the project or project directory. The default is the root directory of the repo that spans the current directory, or an existing version.json file, if applicable.").LegalFilePathsOnly(),
                new Argument<string>("versionOrRef", () => DefaultRef, $"The a.b.c[.d] version or git ref to be tagged.")
                {
                    Arity = ArgumentArity.ZeroOrOne,
                },
            };

            tag.Handler = CommandHandler.Create<string, string>(OnTagCommand);

            var getCommits = new Command("get-commits", "Gets the commit(s) that match a given version.")
            {
                new Option<string>(new[] { "--project", "-p" }, "The path to the project or project directory. The default is the root directory of the repo that spans the current directory, or an existing version.json file, if applicable.").LegalFilePathsOnly(),
                new Option<bool>(new[] { "--quiet", "-q" }, "Use minimal output."),
                new Argument<string>("version", "The a.b.c[.d] version to find."),
            };

            getCommits.Handler = CommandHandler.Create<string, bool, string>(OnGetCommitsCommand);

            var cloud = new Command("cloud", "Communicates with the ambient cloud build to set the build number and/or other cloud build variables.")
            {
                new Option<string>(new[] { "--project", "-p" }, "The path to the project or project directory used to calculate the version. The default is the current directory. Ignored if the -v option is specified.").LegalFilePathsOnly(),
                new Option<string[]>("--metadata", "Adds an identifier to the build metadata part of a semantic version.")
                {
                    Argument = new Argument<string[]>(() => Array.Empty<string>())
                    {
                        Arity = ArgumentArity.OneOrMore,
                    },
                },
                new Option<string>(new[] { "--version", "-v" }, "The string to use for the cloud build number. If not specified, the computed version will be used."),
                new Option<string>(new[] { "--ci-system", "-s" }, "Force activation for a particular CI system. If not specified, auto-detection will be used. Supported values are: " + string.Join(", ", CloudProviderNames)).FromAmong(CloudProviderNames),
                new Option<bool>(new[] { "--all-vars", "-a" }, "Defines ALL version variables as cloud build variables, with a \"NBGV_\" prefix."),
                new Option<bool>(new[] { "--common-vars", "-c" }, "Defines a few common version variables as cloud build variables, with a \"Git\" prefix (e.g. GitBuildVersion, GitBuildVersionSimple, GitAssemblyInformationalVersion)."),
                new Option<string[]>(new[] { "--define", "-d" }, "Additional cloud build variables to define. Each should be in the NAME=VALUE syntax.")
                {
                    Argument = new Argument<string[]>(() => Array.Empty<string>())
                    {
                        Arity = ArgumentArity.OneOrMore,
                    },
                },
            };

            cloud.Handler = CommandHandler.Create<string, IReadOnlyList<string>, string, string, bool, bool, IReadOnlyList<string>>(OnCloudCommand);

            var prepareRelease = new Command("prepare-release", "Prepares a release by creating a release branch for the current version and adjusting the version on the current branch.")
            {
                new Option<string>(new[] { "--project", "-p" }, "The path to the project or project directory. The default is the current directory.").LegalFilePathsOnly(),
                new Option<string>("--nextVersion", "The version to set for the current branch. If omitted, the next version is determined automatically by incrementing the current version."),
                new Option<string>("--versionIncrement", "Overrides the 'versionIncrement' setting set in version.json for determining the next version of the current branch."),
                new Option<string>(new[] { "--format", "-f" }, $"The format to write information about the release. Allowed values are: {string.Join(", ", SupportedFormats)}. The default is {DefaultOutputFormat}.").FromAmong(SupportedFormats),
                new Argument<string>("tag", "The prerelease tag to apply on the release branch (if any). If not specified, any existing prerelease tag will be removed. The preceding hyphen may be omitted.")
                {
                    Arity = ArgumentArity.ZeroOrOne,
                },
            };

            prepareRelease.Handler = CommandHandler.Create<string, string, string, string, string>(OnPrepareReleaseCommand);

            var root = new RootCommand($"{ThisAssembly.AssemblyTitle} v{ThisAssembly.AssemblyInformationalVersion}")
            {
                install,
                getVersion,
                setVersion,
                tag,
                getCommits,
                cloud,
                prepareRelease,
            };

            return new CommandLineBuilder(root)
                .UseDefaults()
                .UseMiddleware(context =>
                {
                    // System.CommandLine 0.1 parsed arguments after optional --. Restore that behavior for compatibility.
                    // TODO: Remove this middleware when https://github.com/dotnet/command-line-api/issues/1238 is resolved.
                    if (context.ParseResult.UnparsedTokens.Count > 0)
                    {
                        var arguments = context.ParseResult.CommandResult.Command.Arguments;
                        if (arguments.Count() == context.ParseResult.UnparsedTokens.Count)
                        {
                            context.ParseResult = context.Parser.Parse(
                                context.ParseResult.Tokens
                                    .Where(token => token.Type != TokenType.EndOfArguments)
                                    .Select(token => token.Value)
                                    .ToArray());
                        }
                    }
                }, (MiddlewareOrder)(-3000)) // MiddlewareOrderInternal.ExceptionHandler so [parse] directive is accurate.
                .UseExceptionHandler((ex, context) => PrintException(ex, context))
                .Build();
        }

        private static void PrintException(Exception ex, InvocationContext context)
        {
            try
            {
                Console.Error.WriteLine("Unhandled exception: {0}", ex);
            }
            catch (Exception ex2)
            {
                Console.Error.WriteLine("Unhandled exception: {0}", ex.Message);
                Console.Error.WriteLine("Unhandled exception while trying to print string version of the above exception: {0}", ex2);
            }
        }

        private static int MainInner(string[] args)
        {
            try
            {
                var parser = BuildCommandLine();
                exitCode = (ExitCodes)parser.Invoke(args);
            }
            catch (GitException ex)
            {
                Console.Error.WriteLine($"ERROR: {ex.Message}");
                exitCode = ex.ErrorCode switch
                {
                    GitException.ErrorCodes.ObjectNotFound when ex.iSShallowClone => ExitCodes.ShallowClone,
                    _ => ExitCodes.InternalError,
                };
            }

            return (int)exitCode;
        }

        private static int OnInstallCommand(string path, string version, IReadOnlyList<string> source)
        {
            if (!SemanticVersion.TryParse(string.IsNullOrEmpty(version) ? DefaultVersionSpec : version, out var semver))
            {
                Console.Error.WriteLine($"\"{version}\" is not a semver-compliant version spec.");
                return (int)ExitCodes.InvalidVersionSpec;
            }

            var options = new VersionOptions
            {
                Version = semver,
                PublicReleaseRefSpec = new string[]
                {
                    @"^refs/heads/master$",
                    @"^refs/heads/v\d+(?:\.\d+)?$",
                },
                CloudBuild = new VersionOptions.CloudBuildOptions
                {
                    BuildNumber = new VersionOptions.CloudBuildNumberOptions
                    {
                        Enabled = true,
                    },
                },
            };
            string searchPath = GetSpecifiedOrCurrentDirectoryPath(path);
            if (!Directory.Exists(searchPath))
            {
                Console.Error.WriteLine("\"{0}\" is not an existing directory.", searchPath);
                return (int)ExitCodes.NoGitRepo;
            }

            using var context = GitContext.Create(searchPath, writable: true);
            if (!context.IsRepository)
            {
                Console.Error.WriteLine("No git repo found at or above: \"{0}\"", searchPath);
                return (int)ExitCodes.NoGitRepo;
            }

            if (string.IsNullOrEmpty(path))
            {
                path = context.WorkingTreePath;
            }

            var existingOptions = context.VersionFile.GetVersion();
            if (existingOptions is not null)
            {
                if (!string.IsNullOrEmpty(version))
                {
                    var setVersionExitCode = OnSetVersionCommand(path, version);
                    if (setVersionExitCode != (int)ExitCodes.OK)
                    {
                        return setVersionExitCode;
                    }
                }
            }
            else
            {
                string versionJsonPath = context.VersionFile.SetVersion(path, options);
                context.Stage(versionJsonPath);
            }

            // Create/update the Directory.Build.props file in the directory of the version.json file to add the NB.GV package.
            string directoryBuildPropsPath = Path.Combine(path, "Directory.Build.props");
            ProjectRootElement propsFile = File.Exists(directoryBuildPropsPath)
                ? ProjectRootElement.Open(directoryBuildPropsPath)
                : ProjectRootElement.Create(directoryBuildPropsPath);

            const string PackageReferenceItemType = "PackageReference";
            if (!propsFile.Items.Any(i => i.ItemType == PackageReferenceItemType && i.Include == PackageId))
            {
                // Validate given sources
                foreach (var src in source)
                {
                    // TODO: Can declare Option<Uri> to validate argument during parsing.
                    if (!Uri.TryCreate(src, UriKind.Absolute, out var _))
                    {
                        Console.Error.WriteLine($"\"{src}\" is not a valid NuGet package source.");
                        return (int)ExitCodes.InvalidNuGetPackageSource;
                    }
                }

                string packageVersion = GetLatestPackageVersionAsync(PackageId, path, source).GetAwaiter().GetResult();
                if (string.IsNullOrEmpty(packageVersion))
                {
                    string verifyPhrase = source.Any()
                        ? "Please verify the given 'source' option(s)."
                        : "Please verify the package sources in the NuGet.Config files.";
                    Console.Error.WriteLine($"Latest stable version of the {PackageId} package could not be determined. " + verifyPhrase);
                    return (int)ExitCodes.PackageIdNotFound;
                }

                var item = propsFile.AddItem(
                    PackageReferenceItemType,
                    PackageId,
                    new Dictionary<string, string>
                    {
                        { "Version", packageVersion },
                        { "PrivateAssets", "all" },
                    });
                item.Condition = "!Exists('packages.config')";

                propsFile.Save(directoryBuildPropsPath);
            }

            context.Stage(directoryBuildPropsPath);

            return (int)ExitCodes.OK;
        }

        private static int OnGetVersionCommand(string project, IReadOnlyList<string> metadata, string format, string variable, string commitish)
        {
            if (string.IsNullOrEmpty(format))
            {
                format = DefaultOutputFormat;
            }

            if (string.IsNullOrEmpty(commitish))
            {
                commitish = DefaultRef;
            }

            string searchPath = GetSpecifiedOrCurrentDirectoryPath(project);

            using var context = GitContext.Create(searchPath, writable: AlwaysUseLibGit2);
            if (!context.IsRepository)
            {
                Console.Error.WriteLine("No git repo found at or above: \"{0}\"", searchPath);
                return (int)ExitCodes.NoGitRepo;
            }

            if (!context.TrySelectCommit(commitish))
            {
                Console.Error.WriteLine("rev-parse produced no commit for {0}", commitish);
                return (int)ExitCodes.BadGitRef;
            }

            var oracle = new VersionOracle(context, CloudBuild.Active);
            if (metadata is not null)
            {
                oracle.BuildMetadata.AddRange(metadata);
            }

            // Take the PublicRelease environment variable into account, since the build would as well.
            if (!string.IsNullOrWhiteSpace(Environment.GetEnvironmentVariable("PublicRelease")) && bool.TryParse(Environment.GetEnvironmentVariable("PublicRelease"), out bool publicRelease))
            {
                oracle.PublicRelease = publicRelease;
            }

            if (string.IsNullOrEmpty(variable))
            {
                switch (format.ToLowerInvariant())
                {
                    case "text":
                        Console.WriteLine("Version:                      {0}", oracle.Version);
                        Console.WriteLine("AssemblyVersion:              {0}", oracle.AssemblyVersion);
                        Console.WriteLine("AssemblyInformationalVersion: {0}", oracle.AssemblyInformationalVersion);
                        Console.WriteLine("NuGetPackageVersion:          {0}", oracle.NuGetPackageVersion);
                        Console.WriteLine("NpmPackageVersion:            {0}", oracle.NpmPackageVersion);
                        break;
                    case "json":
                        var converters = new JsonConverter[]
                        {
                        new Newtonsoft.Json.Converters.VersionConverter(),
                        };
                        Console.WriteLine(JsonConvert.SerializeObject(oracle, Formatting.Indented, converters));
                        break;
                    default:
                        Console.Error.WriteLine("Unsupported format: {0}", format);
                        return (int)ExitCodes.UnsupportedFormat;
                }
            }
            else
            {
                if (format != "text")
                {
                    Console.Error.WriteLine("Format must be \"text\" when querying for an individual variable's value.");
                    return (int)ExitCodes.UnsupportedFormat;
                }

                var property = oracle.GetType().GetProperty(variable, CaseInsensitiveFlags);
                if (property is null)
                {
                    Console.Error.WriteLine("Variable \"{0}\" not a version property.", variable);
                    return (int)ExitCodes.BadVariable;
                }

                Console.WriteLine(property.GetValue(oracle));
            }

            return (int)ExitCodes.OK;
        }

        private static int OnSetVersionCommand(string project, string version)
        {
            if (!SemanticVersion.TryParse(string.IsNullOrEmpty(version) ? DefaultVersionSpec : version, out var semver))
            {
                Console.Error.WriteLine($"\"{version}\" is not a semver-compliant version spec.");
                return (int)ExitCodes.InvalidVersionSpec;
            }

            var defaultOptions = new VersionOptions
            {
                Version = semver,
            };

            string searchPath = GetSpecifiedOrCurrentDirectoryPath(project);
            using var context = GitContext.Create(searchPath, writable: true);
            var existingOptions = context.VersionFile.GetVersion(out string actualDirectory);
            string versionJsonPath;
            if (existingOptions is not null)
            {
                existingOptions.Version = semver;
                versionJsonPath = context.VersionFile.SetVersion(actualDirectory, existingOptions);
            }
            else if (string.IsNullOrEmpty(project))
            {
                if (!context.IsRepository)
                {
                    Console.Error.WriteLine("No version file and no git repo found at or above: \"{0}\"", searchPath);
                    return (int)ExitCodes.NoGitRepo;
                }

                versionJsonPath = context.VersionFile.SetVersion(context.WorkingTreePath, defaultOptions);
            }
            else
            {
                versionJsonPath = context.VersionFile.SetVersion(project, defaultOptions);
            }

            if (context.IsRepository)
            {
                context.Stage(versionJsonPath);
            }

            return (int)ExitCodes.OK;
        }

        private static int OnTagCommand(string project, string versionOrRef)
        {
            if (string.IsNullOrEmpty(versionOrRef))
            {
                versionOrRef = DefaultRef;
            }

            string searchPath = GetSpecifiedOrCurrentDirectoryPath(project);

            using var context = (LibGit2Context)GitContext.Create(searchPath, writable: true);
            if (context is null)
            {
                Console.Error.WriteLine("No git repo found at or above: \"{0}\"", searchPath);
                return (int)ExitCodes.NoGitRepo;
            }

            var repository = context.Repository;
            if (!context.TrySelectCommit(versionOrRef))
            {
                if (!Version.TryParse(versionOrRef, out Version parsedVersion))
                {
                    Console.Error.WriteLine($"\"{versionOrRef}\" is not a simple a.b.c[.d] version spec or git reference.");
                    return (int)ExitCodes.InvalidVersionSpec;
                }

                string repoRelativeProjectDir = GetRepoRelativePath(searchPath, repository);
                var candidateCommits = LibGit2GitExtensions.GetCommitsFromVersion(context, parsedVersion).ToList();
                if (candidateCommits.Count == 0)
                {
                    Console.Error.WriteLine("No commit with that version found.");
                    return (int)ExitCodes.NoMatchingVersion;
                }
                else if (candidateCommits.Count > 1)
                {
                    PrintCommits(false, context, candidateCommits, includeOptions: true);
                    int selection;
                    do
                    {
                        Console.Write("Enter selection: ");
                    }
                    while (!int.TryParse(Console.ReadLine(), out selection) || selection > candidateCommits.Count || selection < 1);
                    context.TrySelectCommit(candidateCommits[selection - 1].Sha);
                }
                else
                {
                    context.TrySelectCommit(candidateCommits.Single().Sha);
                }
            }

            var oracle = new VersionOracle(context, CloudBuild.Active);
            if (!oracle.VersionFileFound)
            {
                Console.Error.WriteLine("No version.json file found in or above \"{0}\" in commit {1}.", searchPath, context.GitCommitId);
                return (int)ExitCodes.NoVersionJsonFound;
            }

            oracle.PublicRelease = true; // assume a public release so we don't get a redundant -gCOMMITID in the tag name
            string tagName = $"v{oracle.SemVer2}";
            try
            {
                context.ApplyTag(tagName);
            }
            catch (LibGit2Sharp.NameConflictException)
            {
                var taggedCommit = repository.Tags[tagName].Target as LibGit2Sharp.Commit;
                bool correctTag = taggedCommit?.Sha == context.GitCommitId;
                Console.Error.WriteLine("The tag {0} is already defined ({1}).", tagName, correctTag ? "to the right commit" : $"expected {context.GitCommitId} but was on {taggedCommit.Sha}");
                return (int)(correctTag ? ExitCodes.OK : ExitCodes.TagConflict);
            }

            Console.WriteLine("{0} tag created at {1}.", tagName, context.GitCommitId);
            Console.WriteLine("Remember to push to a remote: git push origin {0}", tagName);

            return (int)ExitCodes.OK;
        }

        private static int OnGetCommitsCommand(string project, bool quiet, string version)
        {
            if (!Version.TryParse(version, out Version parsedVersion))
            {
                Console.Error.WriteLine($"\"{version}\" is not a simple a.b.c[.d] version spec.");
                return (int)ExitCodes.InvalidVersionSpec;
            }

            string searchPath = GetSpecifiedOrCurrentDirectoryPath(project);

            using var context = (LibGit2Context)GitContext.Create(searchPath, writable: true);
            if (!context.IsRepository)
            {
                Console.Error.WriteLine("No git repo found at or above: \"{0}\"", searchPath);
                return (int)ExitCodes.NoGitRepo;
            }

            var candidateCommits = LibGit2GitExtensions.GetCommitsFromVersion(context, parsedVersion);
            PrintCommits(quiet, context, candidateCommits);

            return (int)ExitCodes.OK;
        }

        private static int OnCloudCommand(string project, IReadOnlyList<string> metadata, string version, string ciSystem, bool allVars, bool commonVars, IReadOnlyList<string> define)
        {
            string searchPath = GetSpecifiedOrCurrentDirectoryPath(project);
            if (!Directory.Exists(searchPath))
            {
                Console.Error.WriteLine("\"{0}\" is not an existing directory.", searchPath);
                return (int)ExitCodes.NoGitRepo;
            }

<<<<<<< HEAD
            var additionalVariables = new Dictionary<string, string>();
=======
            ICloudBuild activeCloudBuild = CloudBuild.Active;
            if (!string.IsNullOrEmpty(ciSystem))
            {
                int matchingIndex = Array.FindIndex(CloudProviderNames, m => string.Equals(m, ciSystem, StringComparison.OrdinalIgnoreCase));
                if (matchingIndex == -1)
                {
                    Console.Error.WriteLine("No cloud provider found by the name: \"{0}\"", ciSystem);
                    return (int)ExitCodes.NoCloudBuildProviderMatch;
                }

                activeCloudBuild = CloudBuild.SupportedCloudBuilds[matchingIndex];
            }

            using var context = GitContext.Create(searchPath, writable: AlwaysUseLibGit2);
            var oracle = new VersionOracle(context, cloudBuild: activeCloudBuild);
            if (metadata is not null)
            {
                oracle.BuildMetadata.AddRange(metadata);
            }

            var variables = new Dictionary<string, string>();
            if (allVars)
            {
                foreach (var pair in oracle.CloudBuildAllVars)
                {
                    variables.Add(pair.Key, pair.Value);
                }
            }

            if (commonVars)
            {
                foreach (var pair in oracle.CloudBuildVersionVars)
                {
                    variables.Add(pair.Key, pair.Value);
                }
            }

>>>>>>> 54966485
            if (define is not null)
            {
                foreach (string def in define)
                {
                    string[] split = def.Split(new char[] { '=' }, 2);
                    if (split.Length < 2)
                    {
                        Console.Error.WriteLine($"\"{def}\" is not in the NAME=VALUE syntax required for cloud variables.");
                        return (int)ExitCodes.BadCloudVariable;
                    }

                    if (additionalVariables.ContainsKey(split[0]))
                    {
                        Console.Error.WriteLine($"Cloud build variable \"{split[0]}\" specified more than once.");
                        return (int)ExitCodes.DuplicateCloudVariable;
                    }

                    additionalVariables[split[0]] = split[1];
                }
            }

<<<<<<< HEAD
            try
=======
            if (activeCloudBuild is not null)
>>>>>>> 54966485
            {
                var cloudCommand = new CloudCommand(Console.Out, Console.Error);
                cloudCommand.SetBuildVariables(searchPath, metadata, version, ciSystem, allVars, commonVars, additionalVariables, AlwaysUseLibGit2);
            }
            catch (CloudCommand.CloudCommandException ex)
            {
                Console.Error.WriteLine(ex.Message);
                // map error codes
                switch (ex.Error)
                {
                    case CloudCommand.CloudCommandError.NoCloudBuildProviderMatch:
                        return (int)ExitCodes.NoCloudBuildProviderMatch;
                    case CloudCommand.CloudCommandError.DuplicateCloudVariable:
                        return (int)ExitCodes.DuplicateCloudVariable;
                    case CloudCommand.CloudCommandError.NoCloudBuildEnvDetected:
                        return (int)ExitCodes.NoCloudBuildEnvDetected;
                    default:
                        Report.Fail($"{nameof(CloudCommand.CloudCommandError)}: {ex.Error}");
                        return -1;
                }
            }

            return (int)ExitCodes.OK;

        }

        private static int OnPrepareReleaseCommand(string project, string nextVersion, string versionIncrement, string format, string tag)
        {
            // validate project path property
            string searchPath = GetSpecifiedOrCurrentDirectoryPath(project);
            if (!Directory.Exists(searchPath))
            {
                Console.Error.WriteLine($"\"{searchPath}\" is not an existing directory.");
                return (int)ExitCodes.NoGitRepo;
            }

            // nextVersion and versionIncrement parameters cannot be combined
            if (!string.IsNullOrEmpty(nextVersion) && !string.IsNullOrEmpty(versionIncrement))
            {
                Console.Error.WriteLine("Options 'nextVersion' and 'versionIncrement' cannot be used at the same time.");
                return (int)ExitCodes.InvalidParameters;
            }

            // parse versionIncrement if parameter was specified
            VersionOptions.ReleaseVersionIncrement? versionIncrementParsed = default;
            if (!string.IsNullOrEmpty(versionIncrement))
            {
                if (!Enum.TryParse<VersionOptions.ReleaseVersionIncrement>(versionIncrement, true, out var parsed))
                {
                    Console.Error.WriteLine($"\"{versionIncrement}\" is not a valid version increment");
                    return (int)ExitCodes.InvalidVersionIncrement;
                }
                versionIncrementParsed = parsed;
            }

            // parse nextVersion if parameter was specified
            Version nextVersionParsed = default;
            if (!string.IsNullOrEmpty(nextVersion))
            {
                if (!Version.TryParse(nextVersion, out nextVersionParsed))
                {
                    Console.Error.WriteLine($"\"{nextVersion}\" is not a valid version spec.");
                    return (int)ExitCodes.InvalidVersionSpec;
                }
            }

            // parse format
            if (string.IsNullOrEmpty(format))
            {
                format = DefaultOutputFormat;
            }
            if (!Enum.TryParse(format, true, out ReleaseManager.ReleaseManagerOutputMode outputMode))
            {
                Console.Error.WriteLine($"Unsupported format: {format}");
                return (int)ExitCodes.UnsupportedFormat;
            }

            // run prepare-release
            try
            {
                var releaseManager = new ReleaseManager(Console.Out, Console.Error);
                releaseManager.PrepareRelease(searchPath, tag, nextVersionParsed, versionIncrementParsed, outputMode);
                return (int)ExitCodes.OK;
            }
            catch (ReleaseManager.ReleasePreparationException ex)
            {
                // map error codes
                switch (ex.Error)
                {
                    case ReleaseManager.ReleasePreparationError.NoGitRepo:
                        return (int)ExitCodes.NoGitRepo;
                    case ReleaseManager.ReleasePreparationError.UncommittedChanges:
                        return (int)ExitCodes.UncommittedChanges;
                    case ReleaseManager.ReleasePreparationError.InvalidBranchNameSetting:
                        return (int)ExitCodes.InvalidBranchNameSetting;
                    case ReleaseManager.ReleasePreparationError.NoVersionFile:
                        return (int)ExitCodes.NoVersionJsonFound;
                    case ReleaseManager.ReleasePreparationError.VersionDecrement:
                    case ReleaseManager.ReleasePreparationError.NoVersionIncrement:
                        return (int)ExitCodes.InvalidVersionSpec;
                    case ReleaseManager.ReleasePreparationError.BranchAlreadyExists:
                        return (int)ExitCodes.BranchAlreadyExists;
                    case ReleaseManager.ReleasePreparationError.UserNotConfigured:
                        return (int)ExitCodes.UserNotConfigured;
                    case ReleaseManager.ReleasePreparationError.DetachedHead:
                        return (int)ExitCodes.DetachedHead;
                    case ReleaseManager.ReleasePreparationError.InvalidVersionIncrementSetting:
                        return (int)ExitCodes.InvalidVersionIncrementSetting;
                    default:
                        Report.Fail($"{nameof(ReleaseManager.ReleasePreparationError)}: {ex.Error}");
                        return -1;
                }
            }
        }

        private static async Task<string> GetLatestPackageVersionAsync(string packageId, string root, IReadOnlyList<string> sources, CancellationToken cancellationToken = default)
        {
            var settings = Settings.LoadDefaultSettings(root);

            var providers = new List<Lazy<INuGetResourceProvider>>();
            providers.AddRange(Repository.Provider.GetCoreV3());  // Add v3 API support

            var sourceRepositoryProvider = new SourceRepositoryProvider(new PackageSourceProvider(settings), providers);

            // Select package sources based on NuGet.Config files or given options, as 'nuget.exe restore' command does
            // See also 'DownloadCommandBase.GetPackageSources(ISettings)' at https://github.com/NuGet/NuGet.Client/blob/dev/src/NuGet.Clients/NuGet.CommandLine/Commands/DownloadCommandBase.cs
            var availableSources = sourceRepositoryProvider.PackageSourceProvider.LoadPackageSources().Where(s => s.IsEnabled);
            var packageSources = new List<PackageSource>();

            foreach (var source in sources)
            {
                var resolvedSource = availableSources.FirstOrDefault(s => s.Source.Equals(source, StringComparison.OrdinalIgnoreCase) || s.Name.Equals(source, StringComparison.OrdinalIgnoreCase));
                packageSources.Add(resolvedSource ?? new PackageSource(source));
            }

            if (sources.Count == 0)
            {
                packageSources.AddRange(availableSources);
            }

            var sourceRepositories = packageSources.Select(sourceRepositoryProvider.CreateRepository).ToArray();
            var resolutionContext = new ResolutionContext(
                DependencyBehavior.Highest,
                includePrelease: false,
                includeUnlisted: false,
                VersionConstraints.None);

            // The target framework doesn't matter, since our package doesn't depend on this for its target projects.
            var framework = new NuGet.Frameworks.NuGetFramework("net45");

            var pkg = await NuGetPackageManager.GetLatestVersionAsync(
                packageId,
                framework,
                resolutionContext,
                sourceRepositories,
                NullLogger.Instance,
                cancellationToken);

            return pkg.LatestVersion?.ToNormalizedString();
        }

        private static string GetSpecifiedOrCurrentDirectoryPath(string versionJsonRoot)
        {
            return ShouldHaveTrailingDirectorySeparator(Path.GetFullPath(string.IsNullOrEmpty(versionJsonRoot) ? "." : versionJsonRoot));
        }

        private static string GetRepoRelativePath(string searchPath, LibGit2Sharp.Repository repository)
        {
            return searchPath.Substring(repository.Info.WorkingDirectory.Length);
        }

        private static string ShouldHaveTrailingDirectorySeparator(string path)
        {
            if (path.EndsWith(Path.DirectorySeparatorChar) || path.EndsWith(Path.AltDirectorySeparatorChar))
            {
                return path;
            }

            return path + Path.DirectorySeparatorChar;
        }

        private static void PrintCommits(bool quiet, GitContext context, IEnumerable<LibGit2Sharp.Commit> candidateCommits, bool includeOptions = false)
        {
            int index = 1;
            foreach (var commit in candidateCommits)
            {
                if (includeOptions)
                {
                    Console.Write($"{index++,3}. ");
                }

                if (quiet)
                {
                    Console.WriteLine(commit.Sha);
                }
                else
                {
                    Assumes.True(context.TrySelectCommit(commit.Sha));
                    var oracle = new VersionOracle(context, null);
                    Console.WriteLine($"{commit.Sha} {oracle.Version} {commit.MessageShort}");
                }
            }
        }

        private static string[] CloudProviderNames => CloudBuild.SupportedCloudBuilds.Select(cb => cb.GetType().Name).ToArray();
    }
}<|MERGE_RESOLUTION|>--- conflicted
+++ resolved
@@ -598,47 +598,7 @@
                 return (int)ExitCodes.NoGitRepo;
             }
 
-<<<<<<< HEAD
             var additionalVariables = new Dictionary<string, string>();
-=======
-            ICloudBuild activeCloudBuild = CloudBuild.Active;
-            if (!string.IsNullOrEmpty(ciSystem))
-            {
-                int matchingIndex = Array.FindIndex(CloudProviderNames, m => string.Equals(m, ciSystem, StringComparison.OrdinalIgnoreCase));
-                if (matchingIndex == -1)
-                {
-                    Console.Error.WriteLine("No cloud provider found by the name: \"{0}\"", ciSystem);
-                    return (int)ExitCodes.NoCloudBuildProviderMatch;
-                }
-
-                activeCloudBuild = CloudBuild.SupportedCloudBuilds[matchingIndex];
-            }
-
-            using var context = GitContext.Create(searchPath, writable: AlwaysUseLibGit2);
-            var oracle = new VersionOracle(context, cloudBuild: activeCloudBuild);
-            if (metadata is not null)
-            {
-                oracle.BuildMetadata.AddRange(metadata);
-            }
-
-            var variables = new Dictionary<string, string>();
-            if (allVars)
-            {
-                foreach (var pair in oracle.CloudBuildAllVars)
-                {
-                    variables.Add(pair.Key, pair.Value);
-                }
-            }
-
-            if (commonVars)
-            {
-                foreach (var pair in oracle.CloudBuildVersionVars)
-                {
-                    variables.Add(pair.Key, pair.Value);
-                }
-            }
-
->>>>>>> 54966485
             if (define is not null)
             {
                 foreach (string def in define)
@@ -660,11 +620,7 @@
                 }
             }
 
-<<<<<<< HEAD
             try
-=======
-            if (activeCloudBuild is not null)
->>>>>>> 54966485
             {
                 var cloudCommand = new CloudCommand(Console.Out, Console.Error);
                 cloudCommand.SetBuildVariables(searchPath, metadata, version, ciSystem, allVars, commonVars, additionalVariables, AlwaysUseLibGit2);
