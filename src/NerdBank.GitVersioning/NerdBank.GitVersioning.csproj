--- conflicted
+++ resolved
@@ -7,16 +7,10 @@
     <PackageId>Nerdbank.GitVersioning.Core</PackageId>
   </PropertyGroup>
   <ItemGroup>
-<<<<<<< HEAD
+    <PackageReference Include="DotNetMDDocs" Version="0.111.0" PrivateAssets="all" Condition=" '$(GenerateMarkdownApiDocs)' == 'true' " />
     <PackageReference Include="LibGit2Sharp" Version="0.25.2" PrivateAssets="none" />
-    <PackageReference Include="Newtonsoft.Json" Version="10.0.2" />
+    <PackageReference Include="Newtonsoft.Json" Version="11.0.2" />
     <PackageReference Include="System.Diagnostics.Tools" Version="4.3.0" Condition=" '$(TargetFramework)' == 'netcoreapp2.0' " />
-=======
-    <PackageReference Include="DotNetMDDocs" Version="0.111.0" PrivateAssets="all" Condition=" '$(GenerateMarkdownApiDocs)' == 'true' " />
-    <PackageReference Include="LibGit2Sharp" Version="0.24.7-g9fca61fdda" PrivateAssets="None" />
-    <PackageReference Include="Newtonsoft.Json" Version="11.0.2" />
-    <PackageReference Include="System.Diagnostics.Process" Version="4.3.0" Condition=" '$(TargetFramework)' == 'netstandard1.3' " />
->>>>>>> 35e70f95
     <PackageReference Include="Validation" Version="2.3.7" />
     <PackageReference Include="Nerdbank.GitVersioning.LKG" Version="1.6.20-beta-gfea83a8c9e" />
   </ItemGroup>
